--- conflicted
+++ resolved
@@ -77,11 +77,7 @@
 
 
 def _asdict_fast(entry: _DBEntry) -> dict[str, Any]:
-<<<<<<< HEAD
-    """Fast version of `asdict` for `_DBEntry`.
-=======
     """Fast version of `dataclasses.asdict` for `_DBEntry`.
->>>>>>> 28e221d6
 
     About 10x faster than `asdict`, which surprisingly is a bottleneck.
     """
