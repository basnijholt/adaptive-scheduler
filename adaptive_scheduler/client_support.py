"""Client support for Adaptive Scheduler."""
from __future__ import annotations

import datetime
import logging
import socket
from contextlib import suppress
from typing import TYPE_CHECKING, Any, Callable

import psutil
import structlog
import zmq

from adaptive_scheduler.utils import (
    _deserialize,
    _get_npoints,
    _serialize,
    fname_to_learner,
    log_exception,
    sleep_unless_task_is_done,
)

if TYPE_CHECKING:
    import asyncio
    from pathlib import Path

    from adaptive import AsyncRunner, BaseLearner


ctx = zmq.Context()
logger = logging.getLogger("adaptive_scheduler.client")
logger.setLevel(logging.INFO)
log = structlog.wrap_logger(
    logger,
    processors=[
        structlog.processors.StackInfoRenderer(),
        structlog.processors.format_exc_info,
        structlog.processors.TimeStamper(fmt="%Y-%m-%d %H:%M.%S", utc=False),
        structlog.processors.JSONRenderer(),
    ],
)


def _add_log_file_handler(log_fname: str | Path) -> None:  # pragma: no cover
    fh = logging.FileHandler(log_fname)
    logger.addHandler(fh)


def get_learner(
    url: str,
    log_fname: str,
    job_id: str,
    job_name: str,
) -> tuple[BaseLearner, str | list[str], Callable[[], None] | None]:
    """Get a learner from the database (running at `url`).

    This learner's process will be logged in `log_fname`
    and running under `job_id`.

    Parameters
    ----------
    url
        The url of the database manager running via
        (`adaptive_scheduler.server_support.manage_database`).
    log_fname
        The filename of the log-file. Should be passed in the job-script.
    job_id
        The job_id of the process the job. Should be passed in the job-script.
    job_name
        The name of the job. Should be passed in the job-script.

    Returns
    -------
    learner
        Learner that is chosen.
    fname
        The filename of the learner that was chosen.
    initializer
        A function that runs before the process is forked.
    """
    _add_log_file_handler(log_fname)
    log.info(
        "trying to get learner",
        job_id=job_id,
        log_fname=log_fname,
        job_name=job_name,
    )
    with ctx.socket(zmq.REQ) as socket:
        socket.setsockopt(zmq.LINGER, 0)
        socket.setsockopt(zmq.SNDTIMEO, 300_000)  # timeout after 300s
        socket.connect(url)
        socket.send_serialized(("start", job_id, log_fname, job_name), _serialize)
        log.info("sent start signal, going to wait 300s for a reply.")
        socket.setsockopt(zmq.RCVTIMEO, 300_000)  # timeout after 300s
        reply = socket.recv_serialized(_deserialize)
        log.info("got reply", reply=str(reply))
        if reply is None:
            msg = "No learners to be run."
            exception = RuntimeError(msg)
            log_exception(log, msg, exception)
            raise exception
        if isinstance(reply, Exception):
            log_exception(log, "got an exception", exception=reply)
            raise reply
        fname = reply
        learner, initializer = fname_to_learner(fname, return_initializer=True)
        log.info("got fname and loaded learner")

    log.info("picked a learner")
    return learner, fname, initializer


def tell_done(url: str, fname: str | list[str]) -> None:
    """Tell the database that the learner has reached it's goal.

    Parameters
    ----------
    url
        The url of the database manager running via
        (`adaptive_scheduler.server_support.manage_database`).
    fname
        The filename of the learner that is done.
    """
    log.info("goal reached! 🎉🎊🥳")
    with ctx.socket(zmq.REQ) as socket:
        socket.setsockopt(zmq.LINGER, 0)
        socket.connect(url)
        socket.setsockopt(zmq.SNDTIMEO, 300_000)  # timeout after 300s
        socket.send_serialized(("stop", fname), _serialize)
        socket.setsockopt(zmq.RCVTIMEO, 300_000)  # timeout after 300s
        log.info("sent stop signal, going to wait 300s for a reply", fname=fname)
        socket.recv_serialized(_deserialize)  # Needed because of socket type


def _get_log_entry(runner: AsyncRunner, npoints_start: int) -> dict[str, Any]:
    learner = runner.learner
    info: dict[str, float | str] = {}
    Δt = datetime.timedelta(seconds=runner.elapsed_time())  # noqa: N806
    info["elapsed_time"] = str(Δt)
    info["overhead"] = runner.overhead()
    npoints = _get_npoints(learner)
    if npoints is not None:
        info["npoints"] = npoints
        Δnpoints = npoints - npoints_start  # noqa: N806
        with suppress(ZeroDivisionError):
            # Δt.seconds could be zero if the job is done when starting
            info["npoints/s"] = Δnpoints / Δt.seconds
    with suppress(Exception):
        info["latest_loss"] = learner._cache["loss"]
    with suppress(AttributeError):
        info["nlearners"] = len(learner.learners)
        if "npoints" in info:
            info["npoints/learner"] = info["npoints"] / info["nlearners"]  # type: ignore[operator]
    info["cpu_usage"] = psutil.cpu_percent()
    info["mem_usage"] = psutil.virtual_memory().percent
    for k, v in psutil.cpu_times()._asdict().items():
        info[f"cputimes.{k}"] = v
    return info


def log_now(runner: AsyncRunner, npoints_start: int) -> None:
    """Create a log message now."""
    info = _get_log_entry(runner, npoints_start)
    log.info("current status", **info)


def log_info(runner: AsyncRunner, interval: float = 300) -> asyncio.Task:
    """Log info in the job's logfile, similar to `runner.live_info`.

    Parameters
    ----------
    runner
        Adaptive Runner instance.
<<<<<<< HEAD
    interval : float, default: 300
=======
    interval
>>>>>>> e839ba3e
        Time in seconds between log entries.
    """

    async def coro(runner: AsyncRunner, interval: float) -> None:
        log.info(f"started logger on hostname {socket.gethostname()}")  # noqa: G004
        learner = runner.learner
        npoints_start = _get_npoints(learner)
        assert npoints_start is not None
        log.info("npoints at start", npoints=npoints_start)
        while runner.status() == "running":
            if await sleep_unless_task_is_done(runner.task, interval):
                break
            log_now(runner, npoints_start)
        log.info("runner status changed", status=runner.status())
        log.info("current status", **_get_log_entry(runner, npoints_start))

    return runner.ioloop.create_task(coro(runner, interval))<|MERGE_RESOLUTION|>--- conflicted
+++ resolved
@@ -171,11 +171,7 @@
     ----------
     runner
         Adaptive Runner instance.
-<<<<<<< HEAD
-    interval : float, default: 300
-=======
     interval
->>>>>>> e839ba3e
         Time in seconds between log entries.
     """
 
