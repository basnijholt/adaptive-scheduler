"""Tests for conftest module."""
from __future__ import annotations

import os
import textwrap
from contextlib import contextmanager
from typing import TYPE_CHECKING

import zmq.asyncio

from adaptive_scheduler.scheduler import BaseScheduler
from adaptive_scheduler.utils import _deserialize, _serialize

if TYPE_CHECKING:
    from collections.abc import Generator
    from pathlib import Path
    from typing import Any, ClassVar

    from adaptive_scheduler._server_support.database_manager import DatabaseManager


@contextmanager
def temporary_working_directory(path: Path) -> Generator[None, None, None]:
    """Context manager for temporarily changing the working directory."""
    original_cwd = os.getcwd()  # noqa: PTH109
    try:
        os.chdir(path)
        yield
    finally:
        os.chdir(original_cwd)


class MockScheduler(BaseScheduler):
    """A mock scheduler for testing purposes."""

    _ext: ClassVar[str] = ".mock"
    _submit_cmd: ClassVar[str] = "echo"
    _options_flag: ClassVar[str] = "#MOCK"
    _cancel_cmd: ClassVar[str] = "echo"

    def __init__(self, **kw: Any) -> None:
        """Initialize the mock scheduler."""
        super().__init__(**kw)
        self._queue_info: dict[str, dict[str, Any]] = {}
        self._started_jobs: list[str] = []
        self._job_id = 0

    def queue(
        self,
        *,
        me_only: bool = True,  # noqa: ARG002
    ) -> dict[str, dict]:
        """Return a fake queue for demonstration purposes."""
        print("Mock queue:", self._queue_info)
        return self._queue_info

    def job_script(self, options: dict[str, Any], *, index: int | None = None) -> str:
        """Return a job script for the mock scheduler."""
        job_script = textwrap.dedent(
            f"""\
            #!/bin/bash
            #MOCK --cores {self.cores}
            {{extra_scheduler}}

            {{extra_env_vars}}

            {{extra_script}}

            {{executor_specific}}
            """,
        )
        return job_script.format(
            extra_scheduler=self.extra_scheduler(index=index),
            extra_env_vars=self.extra_env_vars(index=index),
<<<<<<< HEAD
            extra_script=self.extra_script,
=======
            extra_script=self.extra_script(index=index),
>>>>>>> 0e6b0f75
            executor_specific=self._executor_specific("${NAME}", options, index=index),
        )

    def start_job(self, name: str, *, index: int | None = None) -> None:  # noqa: ARG002
        """Start a mock job."""
        print("Starting a mock job:", name)
        self._started_jobs.append(name)
        self._queue_info[str(self._job_id)] = {
            "job_name": name,
            "status": "R",
            "state": "RUNNING",
        }
        self._job_id += 1

    def cancel(
        self,
        job_names: list[str],
        with_progress_bar: bool = True,  # noqa: FBT001, ARG002, FBT002
        max_tries: int = 5,  # noqa: ARG002
    ) -> None:
        """Cancel mock jobs."""
        print("Canceling mock jobs:", job_names)

        for job_id in self.job_names_to_job_ids(*job_names):
            self._queue_info.pop(job_id, None)

        for job_name in job_names:
            if job_name in self._started_jobs:
                self._started_jobs.remove(job_name)

    def update_queue(self, job_name: str, status: str) -> None:
        """Update the queue with the given job_name and status."""
        job_ids = self.job_names_to_job_ids(job_name)
        assert len(job_ids) == 1
        for job_id in job_ids:
            self._queue_info[job_id] = {"job_name": job_name, "status": status}


PARTITIONS = {
    "hb120v2-low": 120,
    "hb60-high": 60,
    "nc24-low": 24,
    "nd40v2-mpi": 40,
}


async def send_message(socket: zmq.asyncio.Socket, message: Any) -> Any:
    """Send a message to the socket and return the response."""
    socket.setsockopt(zmq.SNDTIMEO, 100)  # timeout after 100ms
    socket.setsockopt(zmq.RCVTIMEO, 100)  # timeout after 100ms
    await socket.send_serialized(message, _serialize)
    return await socket.recv_serialized(_deserialize)


@contextmanager
def get_socket(db_manager: DatabaseManager) -> zmq.asyncio.Socket:
    """Get ZMQ socket of a DatabaseManager."""
    ctx = zmq.asyncio.Context.instance()
    socket = ctx.socket(zmq.REQ)
    socket.connect(db_manager.url)
    yield socket
    socket.close()<|MERGE_RESOLUTION|>--- conflicted
+++ resolved
@@ -72,11 +72,7 @@
         return job_script.format(
             extra_scheduler=self.extra_scheduler(index=index),
             extra_env_vars=self.extra_env_vars(index=index),
-<<<<<<< HEAD
-            extra_script=self.extra_script,
-=======
             extra_script=self.extra_script(index=index),
->>>>>>> 0e6b0f75
             executor_specific=self._executor_specific("${NAME}", options, index=index),
         )
 
